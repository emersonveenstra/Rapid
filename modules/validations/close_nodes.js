--- conflicted
+++ resolved
@@ -135,13 +135,8 @@
                 if (nearby.loc === node.loc ||
                     geoSphericalDistance(node.loc, nearby.loc) < pointThresholdMeters) {
 
-<<<<<<< HEAD
-                    // allow very close points if the z-axis varies
-                    var zAxisKeys = { layer: true, level: true };
-=======
                     // allow very close points if tags indicate the z-axis might vary
                     var zAxisKeys = { layer: true, level: true, 'addr:housenumber': true, 'addr:unit': true };
->>>>>>> 770ab139
                     var zAxisDifferentiates = false;
                     for (var key in zAxisKeys) {
                         var nodeValue = node.tags[key] || '0';
@@ -167,18 +162,6 @@
                         },
                         reference: showReference,
                         entityIds: [node.id, nearby.id],
-<<<<<<< HEAD
-                        fixes: [
-                            new validationIssueFix({
-                                icon: 'iD-operation-disconnect',
-                                title: t('issues.fix.move_points_apart.title')
-                            }),
-                            new validationIssueFix({
-                                icon: 'iD-icon-layers',
-                                title: t('issues.fix.use_different_layers_or_levels.title')
-                            })
-                        ]
-=======
                         dynamicFixes: function() {
                             return [
                                 new validationIssueFix({
@@ -191,7 +174,6 @@
                                 })
                             ];
                         }
->>>>>>> 770ab139
                     }));
                 }
             }
