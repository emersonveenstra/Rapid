--- conflicted
+++ resolved
@@ -199,12 +199,7 @@
 
                     label
                         .append('button')
-<<<<<<< HEAD
-                        .attr('tabindex', -1)
                         .attr('title', t('icons.remove', { html: false }))
-=======
-                        .attr('title', t('icons.remove'))
->>>>>>> 983c01d4
                         .attr('class', 'remove member-delete')
                         .call(svgIcon('#iD-operation-delete'));
 
@@ -233,12 +228,7 @@
                     label
                         .append('button')
                         .attr('class', 'member-download')
-<<<<<<< HEAD
                         .attr('title', t('icons.download', { html: false }))
-                        .attr('tabindex', -1)
-=======
-                        .attr('title', t('icons.download'))
->>>>>>> 983c01d4
                         .call(svgIcon('#iD-icon-load'))
                         .on('click', downloadMember);
                 }
