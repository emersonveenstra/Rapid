import { dispatch as d3_dispatch } from 'd3-dispatch';

import { presetManager } from '../../presets';
import { t } from '../../core/localizer';
import { modeBrowse } from '../../modes/browse';
import { modeSelect } from '../../modes/select';
import { utilArrayUniq, utilRebind } from '../../util';
import { helpHtml, icon, pad, isMostlySquare, selectMenuItem, transitionTime } from './helper';


export function uiIntroBuilding(context, reveal) {
    var dispatch = d3_dispatch('done');
    var house = [-85.62815, 41.95638];
    var tank = [-85.62732, 41.95347];
    var buildingCatetory = presetManager.item('category-building');
    var housePreset = presetManager.item('building/house');
    var tankPreset = presetManager.item('man_made/storage_tank');
    var timeouts = [];
    var _houseID = null;
    var _tankID = null;


    var chapter = {
        title: 'intro.buildings.title'
    };


    function timeout(f, t) {
        timeouts.push(window.setTimeout(f, t));
    }


    function eventCancel(d3_event) {
        d3_event.stopPropagation();
        d3_event.preventDefault();
    }


    function revealHouse(center, text, options) {
        var padding = 160 * Math.pow(2, context.map().zoom() - 20);
        var box = pad(center, padding, context);
        reveal(box, text, options);
    }


    function revealTank(center, text, options) {
        var padding = 190 * Math.pow(2, context.map().zoom() - 19.5);
        var box = pad(center, padding, context);
        reveal(box, text, options);
    }


    function addHouse() {
        context.enter(modeBrowse(context));
        context.history().reset('initial');
        _houseID = null;

        var msec = transitionTime(house, context.map().center());
        if (msec) { reveal(null, null, { duration: 0 }); }
        context.map().centerZoomEase(house, 19, msec);

        timeout(function() {
            var tooltip = reveal('button.add-area',
                helpHtml('intro.buildings.add_building'));

            tooltip.selectAll('.popover-inner')
                .insert('svg', 'span')
                .attr('class', 'tooltip-illustration')
                .append('use')
                .attr('xlink:href', '#iD-graphic-buildings');

            context.on('enter.intro', function(mode) {
                if (mode.id !== 'add-area') return;
                continueTo(startHouse);
            });
        }, msec + 100);

        function continueTo(nextStep) {
            context.on('enter.intro', null);
            nextStep();
        }
    }


    function startHouse() {
        if (context.mode().id !== 'add-area') {
            return continueTo(addHouse);
        }

        _houseID = null;
        context.map().zoomEase(20, 500);

        timeout(function() {
            var startString = helpHtml('intro.buildings.start_building') +
                helpHtml('intro.buildings.building_corner_' + (context.lastPointerType() === 'mouse' ? 'click' : 'tap'));
            revealHouse(house, startString);

            context.map().on('move.intro drawn.intro', function() {
                revealHouse(house, startString, { duration: 0 });
            });

            context.on('enter.intro', function(mode) {
                if (mode.id !== 'draw-area') return chapter.restart();
                continueTo(continueHouse);
            });

        }, 550);  // after easing

        function continueTo(nextStep) {
            context.map().on('move.intro drawn.intro', null);
            context.on('enter.intro', null);
            nextStep();
        }
    }


    function continueHouse() {
        if (context.mode().id !== 'draw-area') {
            return continueTo(addHouse);
        }

        _houseID = null;

        var continueString = helpHtml('intro.buildings.continue_building') + '{br}' +
            helpHtml('intro.areas.finish_area_' + (context.lastPointerType() === 'mouse' ? 'click' : 'tap')) +
            helpHtml('intro.buildings.finish_building');

        revealHouse(house, continueString);

        context.map().on('move.intro drawn.intro', function() {
            revealHouse(house, continueString, { duration: 0 });
        });

        context.on('enter.intro', function(mode) {
            if (mode.id === 'draw-area') {
                return;
            } else if (mode.id === 'select') {
                var graph = context.graph();
                var way = context.entity(context.selectedIDs()[0]);
                var nodes = graph.childNodes(way);
                var points = utilArrayUniq(nodes)
                    .map(function(n) { return context.projection(n.loc); });

                if (isMostlySquare(points)) {
                    _houseID = way.id;
                    return continueTo(chooseCategoryBuilding);
                } else {
                    return continueTo(retryHouse);
                }

            } else {
                return chapter.restart();
            }
        });

        function continueTo(nextStep) {
            context.map().on('move.intro drawn.intro', null);
            context.on('enter.intro', null);
            nextStep();
        }
    }


    function retryHouse() {
        var onClick = function() { continueTo(addHouse); };

        revealHouse(house, helpHtml('intro.buildings.retry_building'),
            { buttonText: t.html('intro.ok'), buttonCallback: onClick }
        );

        context.map().on('move.intro drawn.intro', function() {
            revealHouse(house, helpHtml('intro.buildings.retry_building'),
                { duration: 0, buttonText: t.html('intro.ok'), buttonCallback: onClick }
            );
        });

        function continueTo(nextStep) {
            context.map().on('move.intro drawn.intro', null);
            nextStep();
        }
    }


    function chooseCategoryBuilding() {
        if (!_houseID || !context.hasEntity(_houseID)) {
            return addHouse();
        }
        var ids = context.selectedIDs();
        if (context.mode().id !== 'select' || !ids.length || ids[0] !== _houseID) {
            context.enter(modeSelect(context, [_houseID]));
        }

        // disallow scrolling
        context.container().select('.inspector-wrap').on('wheel.intro', eventCancel);

        timeout(function() {
            // reset pane, in case user somehow happened to change it..
            context.container().select('.inspector-wrap .panewrap').style('right', '-100%');

            var button = context.container().select('.preset-category-building .preset-list-button');

            reveal(button.node(),
                helpHtml('intro.buildings.choose_category_building', { category: buildingCatetory.name() })
            );

            button.on('click.intro', function() {
                button.on('click.intro', null);
                continueTo(choosePresetHouse);
            });

        }, 400);  // after preset list pane visible..


        context.on('enter.intro', function(mode) {
            if (!_houseID || !context.hasEntity(_houseID)) {
                return continueTo(addHouse);
            }
            var ids = context.selectedIDs();
            if (mode.id !== 'select' || !ids.length || ids[0] !== _houseID) {
                return continueTo(chooseCategoryBuilding);
            }
        });

        function continueTo(nextStep) {
            context.container().select('.inspector-wrap').on('wheel.intro', null);
            context.container().select('.preset-list-button').on('click.intro', null);
            context.on('enter.intro', null);
            nextStep();
        }
    }


    function choosePresetHouse() {
        if (!_houseID || !context.hasEntity(_houseID)) {
            return addHouse();
        }
        var ids = context.selectedIDs();
        if (context.mode().id !== 'select' || !ids.length || ids[0] !== _houseID) {
            context.enter(modeSelect(context, [_houseID]));
        }

        // disallow scrolling
        context.container().select('.inspector-wrap').on('wheel.intro', eventCancel);

        timeout(function() {
            // reset pane, in case user somehow happened to change it..
            context.container().select('.inspector-wrap .panewrap').style('right', '-100%');

            var button = context.container().select('.preset-building-house .preset-list-button');

            reveal(button.node(),
                helpHtml('intro.buildings.choose_preset_house', { preset: housePreset.name() }),
                { duration: 300 }
            );

            button.on('click.intro', function() {
                button.on('click.intro', null);
                continueTo(closeEditorHouse);
            });

        }, 400);  // after preset list pane visible..

        context.on('enter.intro', function(mode) {
            if (!_houseID || !context.hasEntity(_houseID)) {
                return continueTo(addHouse);
            }
            var ids = context.selectedIDs();
            if (mode.id !== 'select' || !ids.length || ids[0] !== _houseID) {
                return continueTo(chooseCategoryBuilding);
            }
        });

        function continueTo(nextStep) {
            context.container().select('.inspector-wrap').on('wheel.intro', null);
            context.container().select('.preset-list-button').on('click.intro', null);
            context.on('enter.intro', null);
            nextStep();
        }
    }


    function closeEditorHouse() {
        if (!_houseID || !context.hasEntity(_houseID)) {
            return addHouse();
        }
        var ids = context.selectedIDs();
        if (context.mode().id !== 'select' || !ids.length || ids[0] !== _houseID) {
            context.enter(modeSelect(context, [_houseID]));
        }

        context.history().checkpoint('hasHouse');

        context.on('exit.intro', function() {
            continueTo(rightClickHouse);
        });

        timeout(function() {
            reveal('.entity-editor-pane',
                helpHtml('intro.buildings.close', { button: icon('#iD-icon-close', 'inline') })
            );
        }, 500);

        function continueTo(nextStep) {
            context.on('exit.intro', null);
            nextStep();
        }
    }


    function rightClickHouse() {
        if (!_houseID) return chapter.restart();

        context.enter(modeBrowse(context));
        context.history().reset('hasHouse');
        var zoom = context.map().zoom();
        if (zoom < 20) {
            zoom = 20;
        }
        context.map().centerZoomEase(house, zoom, 500);

        context.on('enter.intro', function(mode) {
            if (mode.id !== 'select') return;
            var ids = context.selectedIDs();
            if (ids.length !== 1 || ids[0] !== _houseID) return;

            timeout(function() {
                var node = selectMenuItem(context, 'orthogonalize').node();
                if (!node) return;
                continueTo(clickSquare);
            }, 50);  // after menu visible
        });

        context.map().on('move.intro drawn.intro', function() {
            var rightclickString = helpHtml('intro.buildings.' + (context.lastPointerType() === 'mouse' ? 'rightclick_building' : 'edit_menu_building_touch'));
            revealHouse(house, rightclickString, { duration: 0 });
        });

        context.history().on('change.intro', function() {
            continueTo(rightClickHouse);
        });

        function continueTo(nextStep) {
            context.on('enter.intro', null);
            context.map().on('move.intro drawn.intro', null);
            context.history().on('change.intro', null);
            nextStep();
        }
    }


    function clickSquare() {
        if (!_houseID) return chapter.restart();
        var entity = context.hasEntity(_houseID);
        if (!entity) return continueTo(rightClickHouse);

        var node = selectMenuItem(context, 'orthogonalize').node();
        if (!node) { return continueTo(rightClickHouse); }

        var wasChanged = false;

        reveal('.edit-menu',
            helpHtml('intro.buildings.square_building'),
            { padding: 50 }
        );

        context.on('enter.intro', function(mode) {
            if (mode.id === 'browse') {
                continueTo(rightClickHouse);
            } else if (mode.id === 'move' || mode.id === 'rotate') {
                continueTo(retryClickSquare);
            }
        });

        context.map().on('move.intro', function() {
            var node = selectMenuItem(context, 'orthogonalize').node();
            if (!wasChanged && !node) { return continueTo(rightClickHouse); }

            reveal('.edit-menu',
                helpHtml('intro.buildings.square_building'),
                { duration: 0, padding: 50 }
            );
        });

        context.history().on('change.intro', function() {
            wasChanged = true;
            context.history().on('change.intro', null);

            // Something changed.  Wait for transition to complete and check undo annotation.
            timeout(function() {
                if (context.history().undoAnnotation() === t('operations.orthogonalize.annotation.feature', { n: 1 })) {
                    continueTo(doneSquare);
                } else {
                    continueTo(retryClickSquare);
                }
            }, 500);  // after transitioned actions
        });

        function continueTo(nextStep) {
            context.on('enter.intro', null);
            context.map().on('move.intro', null);
            context.history().on('change.intro', null);
            nextStep();
        }
    }


    function retryClickSquare() {
        context.enter(modeBrowse(context));

        revealHouse(house, helpHtml('intro.buildings.retry_square'), {
            buttonText: t.html('intro.ok'),
            buttonCallback: function() { continueTo(rightClickHouse); }
        });

        function continueTo(nextStep) {
            nextStep();
        }
    }


    function doneSquare() {
        context.history().checkpoint('doneSquare');

        revealHouse(house, helpHtml('intro.buildings.done_square'), {
            buttonText: t.html('intro.ok'),
            buttonCallback: function() { continueTo(addTank); }
        });

        function continueTo(nextStep) {
            nextStep();
        }
    }


    function addTank() {
        context.enter(modeBrowse(context));
        context.history().reset('doneSquare');
        _tankID = null;

        var msec = transitionTime(tank, context.map().center());
        if (msec) { reveal(null, null, { duration: 0 }); }
        context.map().centerZoomEase(tank, 19.5, msec);

        timeout(function() {
            reveal('button.add-area',
                helpHtml('intro.buildings.add_tank')
            );

            context.on('enter.intro', function(mode) {
                if (mode.id !== 'add-area') return;
                continueTo(startTank);
            });
        }, msec + 100);

        function continueTo(nextStep) {
            context.on('enter.intro', null);
            nextStep();
        }
    }


    function startTank() {
        if (context.mode().id !== 'add-area') {
            return continueTo(addTank);
        }

        _tankID = null;

        timeout(function() {
            var startString = helpHtml('intro.buildings.start_tank') +
                helpHtml('intro.buildings.tank_edge_' + (context.lastPointerType() === 'mouse' ? 'click' : 'tap'));
            revealTank(tank, startString);

            context.map().on('move.intro drawn.intro', function() {
                revealTank(tank, startString, { duration: 0 });
            });

            context.on('enter.intro', function(mode) {
                if (mode.id !== 'draw-area') return chapter.restart();
                continueTo(continueTank);
            });

        }, 550);  // after easing

        function continueTo(nextStep) {
            context.map().on('move.intro drawn.intro', null);
            context.on('enter.intro', null);
            nextStep();
        }
    }


    function continueTank() {
        if (context.mode().id !== 'draw-area') {
            return continueTo(addTank);
        }

        _tankID = null;

        var continueString = helpHtml('intro.buildings.continue_tank') + '{br}' +
            helpHtml('intro.areas.finish_area_' + (context.lastPointerType() === 'mouse' ? 'click' : 'tap')) +
            helpHtml('intro.buildings.finish_tank');

        revealTank(tank, continueString);

        context.map().on('move.intro drawn.intro', function() {
            revealTank(tank, continueString, { duration: 0 });
        });

        context.on('enter.intro', function(mode) {
            if (mode.id === 'draw-area') {
                return;
            } else if (mode.id === 'select') {
                _tankID = context.selectedIDs()[0];
                return continueTo(searchPresetTank);
            } else {
                return continueTo(addTank);
            }
        });

        function continueTo(nextStep) {
            context.map().on('move.intro drawn.intro', null);
            context.on('enter.intro', null);
            nextStep();
        }
    }


    function searchPresetTank() {
        if (!_tankID || !context.hasEntity(_tankID)) {
            return addTank();
        }
        var ids = context.selectedIDs();
        if (context.mode().id !== 'select' || !ids.length || ids[0] !== _tankID) {
            context.enter(modeSelect(context, [_tankID]));
        }

        // disallow scrolling
        context.container().select('.inspector-wrap').on('wheel.intro', eventCancel);

        timeout(function() {
            // reset pane, in case user somehow happened to change it..
            context.container().select('.inspector-wrap .panewrap').style('right', '-100%');

            context.container().select('.preset-search-input')
                .on('keydown.intro', null)
                .on('keyup.intro', checkPresetSearch);

            reveal('.preset-search-input',
                helpHtml('intro.buildings.search_tank', { preset: tankPreset.name() })
            );
        }, 400);  // after preset list pane visible..

        context.on('enter.intro', function(mode) {
            if (!_tankID || !context.hasEntity(_tankID)) {
                return continueTo(addTank);
            }

            var ids = context.selectedIDs();
            if (mode.id !== 'select' || !ids.length || ids[0] !== _tankID) {
                // keep the user's area selected..
                context.enter(modeSelect(context, [_tankID]));

                // reset pane, in case user somehow happened to change it..
                context.container().select('.inspector-wrap .panewrap').style('right', '-100%');
                // disallow scrolling
                context.container().select('.inspector-wrap').on('wheel.intro', eventCancel);

                context.container().select('.preset-search-input')
                    .on('keydown.intro', null)
                    .on('keyup.intro', checkPresetSearch);

                reveal('.preset-search-input',
                    helpHtml('intro.buildings.search_tank', { preset: tankPreset.name() })
                );

                context.history().on('change.intro', null);
            }
        });

        function checkPresetSearch() {
            var first = context.container().select('.preset-list-item:first-child');

            if (first.classed('preset-man_made-storage_tank')) {
                reveal(first.select('.preset-list-button').node(),
                    helpHtml('intro.buildings.choose_tank', { preset: tankPreset.name() }),
                    { duration: 300 }
                );

                context.container().select('.preset-search-input')
                    .on('keydown.intro', eventCancel, true)
                    .on('keyup.intro', null);

                context.history().on('change.intro', function() {
                    continueTo(closeEditorTank);
                });
            }
        }

        function continueTo(nextStep) {
            context.container().select('.inspector-wrap').on('wheel.intro', null);
            context.on('enter.intro', null);
            context.history().on('change.intro', null);
            context.container().select('.preset-search-input').on('keydown.intro keyup.intro', null);
            nextStep();
        }
    }


    function closeEditorTank() {
        if (!_tankID || !context.hasEntity(_tankID)) {
            return addTank();
        }
        var ids = context.selectedIDs();
        if (context.mode().id !== 'select' || !ids.length || ids[0] !== _tankID) {
            context.enter(modeSelect(context, [_tankID]));
        }

        context.history().checkpoint('hasTank');

        context.on('exit.intro', function() {
            continueTo(rightClickTank);
        });

        timeout(function() {
            reveal('.entity-editor-pane',
                helpHtml('intro.buildings.close', { button: icon('#iD-icon-close', 'inline') })
            );
        }, 500);

        function continueTo(nextStep) {
            context.on('exit.intro', null);
            nextStep();
        }
    }


    function rightClickTank() {
        if (!_tankID) return continueTo(addTank);

        context.enter(modeBrowse(context));
        context.history().reset('hasTank');
        context.map().centerEase(tank, 500);

        timeout(function() {
            context.on('enter.intro', function(mode) {
                if (mode.id !== 'select') return;
                var ids = context.selectedIDs();
                if (ids.length !== 1 || ids[0] !== _tankID) return;

                timeout(function() {
                    var node = selectMenuItem(context, 'circularize').node();
                    if (!node) return;
                    continueTo(clickCircle);
                }, 50);  // after menu visible
            });

            var rightclickString = helpHtml('intro.buildings.' + (context.lastPointerType() === 'mouse' ? 'rightclick_tank' : 'edit_menu_tank_touch'));

            revealTank(tank, rightclickString);

            context.map().on('move.intro drawn.intro', function() {
                revealTank(tank, rightclickString, { duration: 0 });
            });

            context.history().on('change.intro', function() {
                continueTo(rightClickTank);
            });

        }, 600);

        function continueTo(nextStep) {
            context.on('enter.intro', null);
            context.map().on('move.intro drawn.intro', null);
            context.history().on('change.intro', null);
            nextStep();
        }
    }


    function clickCircle() {
        if (!_tankID) return chapter.restart();
        var entity = context.hasEntity(_tankID);
        if (!entity) return continueTo(rightClickTank);

        var node = selectMenuItem(context, 'circularize').node();
        if (!node) { return continueTo(rightClickTank); }

        var wasChanged = false;

        reveal('.edit-menu',
            helpHtml('intro.buildings.circle_tank'),
            { padding: 50 }
        );

        context.on('enter.intro', function(mode) {
            if (mode.id === 'browse') {
                continueTo(rightClickTank);
            } else if (mode.id === 'move' || mode.id === 'rotate') {
                continueTo(retryClickCircle);
            }
        });

        context.map().on('move.intro', function() {
            var node = selectMenuItem(context, 'circularize').node();
            if (!wasChanged && !node) { return continueTo(rightClickTank); }

            reveal('.edit-menu',
                helpHtml('intro.buildings.circle_tank'),
                { duration: 0, padding: 50 }
            );
        });

        context.history().on('change.intro', function() {
            wasChanged = true;
            context.history().on('change.intro', null);

            // Something changed.  Wait for transition to complete and check undo annotation.
            timeout(function() {
                if (context.history().undoAnnotation() === t('operations.circularize.annotation.feature', { n: 1 })) {
                    continueTo(play);
                } else {
                    continueTo(retryClickCircle);
                }
            }, 500);  // after transitioned actions
        });

        function continueTo(nextStep) {
            context.on('enter.intro', null);
            context.map().on('move.intro', null);
            context.history().on('change.intro', null);
            nextStep();
        }
    }


    function retryClickCircle() {
        context.enter(modeBrowse(context));

        revealTank(tank, helpHtml('intro.buildings.retry_circle'), {
            buttonText: t.html('intro.ok'),
            buttonCallback: function() { continueTo(rightClickTank); }
        });

        function continueTo(nextStep) {
            nextStep();
        }
    }


    function play() {
        dispatch.call('done');
<<<<<<< HEAD
        reveal('#id-container',
            t('intro.buildings.play', { next: t('intro.rapid.title') }), {
                tooltipBox: '.intro-nav-wrap .chapter-rapid',
                buttonText: t('intro.ok'),
=======
        reveal('.ideditor',
            helpHtml('intro.buildings.play', { next: t('intro.startediting.title') }), {
                tooltipBox: '.intro-nav-wrap .chapter-startEditing',
                buttonText: t.html('intro.ok'),
>>>>>>> 72d56e54
                buttonCallback: function() { reveal('.ideditor'); }
            }
        );
    }


    chapter.enter = function() {
        addHouse();
    };


    chapter.exit = function() {
        timeouts.forEach(window.clearTimeout);
        context.on('enter.intro exit.intro', null);
        context.map().on('move.intro drawn.intro', null);
        context.history().on('change.intro', null);
        context.container().select('.inspector-wrap').on('wheel.intro', null);
        context.container().select('.preset-search-input').on('keydown.intro keyup.intro', null);
        context.container().select('.more-fields .combobox-input').on('click.intro', null);
    };


    chapter.restart = function() {
        chapter.exit();
        chapter.enter();
    };


    return utilRebind(chapter, dispatch, 'on');
}<|MERGE_RESOLUTION|>--- conflicted
+++ resolved
@@ -750,17 +750,10 @@
 
     function play() {
         dispatch.call('done');
-<<<<<<< HEAD
-        reveal('#id-container',
-            t('intro.buildings.play', { next: t('intro.rapid.title') }), {
+        reveal('.ideditor',
+            helpHtml('intro.buildings.play', { next: t('intro.rapid.title') }), {
                 tooltipBox: '.intro-nav-wrap .chapter-rapid',
-                buttonText: t('intro.ok'),
-=======
-        reveal('.ideditor',
-            helpHtml('intro.buildings.play', { next: t('intro.startediting.title') }), {
-                tooltipBox: '.intro-nav-wrap .chapter-startEditing',
                 buttonText: t.html('intro.ok'),
->>>>>>> 72d56e54
                 buttonCallback: function() { reveal('.ideditor'); }
             }
         );
