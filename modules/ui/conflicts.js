import { dispatch as d3_dispatch } from 'd3-dispatch';
import { select as d3_select } from 'd3-selection';
import { Extent } from '@rapid-sdk/math';
import { utilEntityOrMemberSelector } from '@rapid-sdk/util';

import { JXON } from '../util/jxon';
import { osmChangeset } from '../osm';
import { uiIcon } from './icon';
import { utilDetect, utilKeybinding, utilRebind, utilWrap } from '../util';


export function uiConflicts(context) {
  const editor = context.systems.editor;
  const l10n = context.systems.l10n;
  const map = context.systems.map;

  const dispatch = d3_dispatch('cancel', 'save');
  const keybinding = utilKeybinding('conflicts');
  let _origChanges;
  let _conflictList;
  let _shownConflictIndex;


  function keybindingOn() {
    d3_select(document)
      .call(keybinding.on('⎋', cancel, true));
  }

  function keybindingOff() {
    d3_select(document)
      .call(keybinding.unbind);
  }

  function tryAgain() {
    keybindingOff();
    dispatch.call('save');
  }

  function cancel() {
    keybindingOff();
    dispatch.call('cancel');
  }


  function conflicts(selection) {
    keybindingOn();

    let headerEnter = selection.selectAll('.header')
      .data([0])
      .enter()
      .append('div')
      .attr('class', 'header fillL');

    headerEnter
      .append('button')
      .attr('class', 'fr')
      .on('click', cancel)
      .call(uiIcon('#rapid-icon-close'));

    headerEnter
      .append('h3')
      .html(l10n.tHtml('save.conflict.header'));

    let bodyEnter = selection.selectAll('.body')
      .data([0])
      .enter()
      .append('div')
      .attr('class', 'body fillL');

    let conflictsHelpEnter = bodyEnter
      .append('div')
      .attr('class', 'conflicts-help')
      .html(l10n.tHtml('save.conflict.help'));


    // Download changes link
    const detected = utilDetect();
    let changeset = new osmChangeset();
    delete changeset.id;  // Export without changeset_id

    const data = JXON.stringify(changeset.osmChangeJXON(_origChanges));
    const blob = new Blob([data], { type: 'text/xml;charset=utf-8;' });
    const fileName = 'changes.osc';

    let linkEnter = conflictsHelpEnter.selectAll('.download-changes')
      .append('a')
      .attr('class', 'download-changes');

    if (detected.download) {   // All except IE11 and Edge
      linkEnter                // download the data as a file
        .attr('href', window.URL.createObjectURL(blob))
        .attr('download', fileName);
    } else {                   // IE11 and Edge
      linkEnter                // open data uri in a new tab
        .attr('target', '_blank')
        .on('click.download', () => navigator.msSaveBlob(blob, fileName));
    }

    linkEnter
      .call(uiIcon('#rapid-icon-load', 'inline'))
      .append('span')
      .html(l10n.tHtml('save.conflict.download_changes'));

    bodyEnter
      .append('div')
      .attr('class', 'conflict-container fillL3')
      .call(showConflict, 0);

    bodyEnter
      .append('div')
      .attr('class', 'conflicts-done')
      .attr('opacity', 0)
      .style('display', 'none')
      .html(l10n.tHtml('save.conflict.done'));

    let buttonsEnter = bodyEnter
      .append('div')
      .attr('class','buttons col12 joined conflicts-buttons');

    buttonsEnter
      .append('button')
      .attr('disabled', _conflictList.length > 1)
      .attr('class', 'action conflicts-button col6')
      .html(l10n.tHtml('save.title'))
      .on('click.try_again', tryAgain);

    buttonsEnter
      .append('button')
      .attr('class', 'secondary-action conflicts-button col6')
      .html(l10n.tHtml('confirm.cancel'))
      .on('click.cancel', cancel);
  }


  function showConflict(selection, index) {
    index = utilWrap(index, _conflictList.length);
    _shownConflictIndex = index;

    const parent = d3_select(selection.node().parentNode);

    // enable save button if this is the last conflict being reviewed..
    if (index === _conflictList.length - 1) {
      window.setTimeout(() => {
        parent.select('.conflicts-button')
          .attr('disabled', null);

        parent.select('.conflicts-done')
          .transition()
          .attr('opacity', 1)
          .style('display', 'block');
      }, 250);
    }

    let conflict = selection
      .selectAll('.conflict')
      .data([_conflictList[index]]);

    conflict.exit()
      .remove();

    let conflictEnter = conflict.enter()
      .append('div')
      .attr('class', 'conflict');

    conflictEnter
      .append('h4')
      .attr('class', 'conflict-count')
      .html(l10n.tHtml('save.conflict.count', { num: index + 1, total: _conflictList.length }));

    conflictEnter
      .append('a')
      .attr('class', 'conflict-description')
      .attr('href', '#')
      .html(d => d.name)
      .on('click', (d3_event, d) => {
        d3_event.preventDefault();
        showEntityID(d.id);
      });

    let details = conflictEnter
      .append('div')
      .attr('class', 'conflict-detail-container');

    details
      .append('ul')
      .attr('class', 'conflict-detail-list')
      .selectAll('li')
      .data(d => d.details || [])
      .enter()
      .append('li')
      .attr('class', 'conflict-detail-item')
      .html(d => d);

    details
      .append('div')
      .attr('class', 'conflict-choices')
      .call(addChoices);

    details
      .append('div')
      .attr('class', 'conflict-nav-buttons joined cf')
      .selectAll('button')
      .data(['previous', 'next'])
      .enter()
      .append('button')
      .html(d => l10n.tHtml(`save.conflict.${d}`))
      .attr('class', 'conflict-nav-button action col6')
      .attr('disabled', (d, i) => {
        return (i === 0 && index === 0) || (i === 1 && index === _conflictList.length - 1) || null;
      })
      .on('click', (d3_event, d) => {
        d3_event.preventDefault();

        const container = parent.selectAll('.conflict-container');
        const sign = (d === 'previous') ? -1 : 1;

        container
          .selectAll('.conflict')
          .remove();

        container
          .call(showConflict, index + sign);
      });
  }


  function addChoices(selection) {
    let choices = selection
      .append('ul')
      .attr('class', 'layer-list')
      .selectAll('li')
      .data(d => d.choices || []);

    // enter
    let choicesEnter = choices.enter()
      .append('li')
      .attr('class', 'layer');

    let labelEnter = choicesEnter
      .append('label');

    labelEnter
      .append('input')
      .attr('type', 'radio')
      .attr('name', d => d.id)
      .on('change', function(d3_event, d) {
        const ul = this.parentNode.parentNode.parentNode;
        ul.__data__.chosen = d.id;
        choose(d3_event, ul, d);
      });

    labelEnter
      .append('span')
      .html(d => d.text);

    // update
    choicesEnter
      .merge(choices)
      .each((d, i, nodes) => {
        const ul = nodes[i].parentNode;
        if (ul.__data__.chosen === d.id) {
          choose(null, ul, d);
        }
      });
  }

<<<<<<< HEAD
        linkEnter
            .call(uiIcon('#rapid-icon-load', 'inline'))
            .append('span')
            .html(context.tHtml('save.conflict.download_changes'));


        bodyEnter
            .append('div')
            .attr('class', 'conflict-container fillL3')
            .call(showConflict, 0);

        bodyEnter
            .append('div')
            .attr('class', 'conflicts-done')
            .attr('opacity', 0)
            .style('display', 'none')
            .html(context.tHtml('save.conflict.done'));

        var buttonsEnter = bodyEnter
            .append('div')
            .attr('class','buttons col12 joined conflicts-buttons');

        buttonsEnter
            .append('button')
            .attr('disabled', _conflictList.length > 1)
            .attr('class', 'action conflicts-button col6')
            .html(context.tHtml('save.title'))
            .on('click.try_again', tryAgain);

        buttonsEnter
            .append('button')
            .attr('class', 'secondary-action conflicts-button col6')
            .html(context.tHtml('confirm.cancel'))
            .on('click.cancel', cancel);
    }


    function showConflict(selection, index) {
        index = utilWrap(index, _conflictList.length);
        _shownConflictIndex = index;

        var parent = d3_select(selection.node().parentNode);

        // enable save button if this is the last conflict being reviewed..
        if (index === _conflictList.length - 1) {
            window.setTimeout(function() {
                parent.select('.conflicts-button')
                    .attr('disabled', null);

                parent.select('.conflicts-done')
                    .transition()
                    .attr('opacity', 1)
                    .style('display', 'block');
            }, 250);
        }

        var conflict = selection
            .selectAll('.conflict')
            .data([_conflictList[index]]);

        conflict.exit()
            .remove();

        var conflictEnter = conflict.enter()
            .append('div')
            .attr('class', 'conflict');

        conflictEnter
            .append('h4')
            .attr('class', 'conflict-count')
            .html(context.tHtml('save.conflict.count', { num: index + 1, total: _conflictList.length }));

        conflictEnter
            .append('a')
            .attr('class', 'conflict-description')
            .attr('href', '#')
            .text(function(d) { return d.name; })
            .on('click', function(d3_event, d) {
                d3_event.preventDefault();
                showEntityID(d.id);
            });

        var details = conflictEnter
            .append('div')
            .attr('class', 'conflict-detail-container');

        details
            .append('ul')
            .attr('class', 'conflict-detail-list')
            .selectAll('li')
            .data(function(d) { return d.details || []; })
            .enter()
            .append('li')
            .attr('class', 'conflict-detail-item')
            .html(function(d) { return d; });

        details
            .append('div')
            .attr('class', 'conflict-choices')
            .call(addChoices);

        details
            .append('div')
            .attr('class', 'conflict-nav-buttons joined cf')
            .selectAll('button')
            .data(['previous', 'next'])
            .enter()
            .append('button')
            .html(function(d) { return context.tHtml('save.conflict.' + d); })
            .attr('class', 'conflict-nav-button action col6')
            .attr('disabled', function(d, i) {
                return (i === 0 && index === 0) ||
                    (i === 1 && index === _conflictList.length - 1) || null;
            })
            .on('click', function(d3_event, d) {
                d3_event.preventDefault();

                var container = parent.selectAll('.conflict-container');
                var sign = (d === 'previous' ? -1 : 1);

                container
                    .selectAll('.conflict')
                    .remove();

                container
                    .call(showConflict, index + sign);
            });

    }
=======
>>>>>>> a8b3e242

  function choose(d3_event, ul, datum) {
    if (d3_event) d3_event.preventDefault();

<<<<<<< HEAD
    function addChoices(selection) {
        var choices = selection
            .append('ul')
            .attr('class', 'layer-list')
            .selectAll('li')
            .data(function(d) { return d.choices || []; });

        // enter
        var choicesEnter = choices.enter()
            .append('li')
            .attr('class', 'layer');

        var labelEnter = choicesEnter
            .append('label');

        labelEnter
            .append('input')
            .attr('type', 'radio')
            .attr('name', function(d) { return d.id; })
            .on('change', function(d3_event, d) {
                var ul = this.parentNode.parentNode.parentNode;
                ul.__data__.chosen = d.id;
                choose(d3_event, ul, d);
            });

        labelEnter
            .append('span')
            .text(function(d) { return d.text; });

        // update
        choicesEnter
            .merge(choices)
            .each(function(d) {
                var ul = this.parentNode;
                if (ul.__data__.chosen === d.id) {
                    choose(null, ul, d);
                }
            });
    }
=======
    d3_select(ul)
      .selectAll('li')
      .classed('active', d => d === datum)
      .selectAll('input')
      .property('checked', d => d === datum);
>>>>>>> a8b3e242

    let extent = new Extent();
    let graph, entity;

    graph = editor.staging.graph;
    entity = graph.hasEntity(datum.id);
    if (entity) extent = extent.extend(entity.extent(graph));

    datum.action();

    graph = editor.staging.graph;
    entity = graph.hasEntity(datum.id);
    if (entity) extent = extent.extend(entity.extent(graph));

    showEntityID(datum.id, extent);
  }


  function showEntityID(id, extent) {
// todo replace legacy surface css class .hover
//    context.surface().selectAll('.hover')
//      .classed('hover', false);

    const graph = editor.staging.graph;
    const entity = graph.hasEntity(id);
    if (entity) {
      if (extent) {
          map.trimmedExtent(extent);
      } else {
          map.fitEntitiesEase(entity);
      }
// todo replace legacy surface css class .hover
//      context.surface().selectAll(utilEntityOrMemberSelector([entity.id], graph))
//        .classed('hover', true);
    }
  }


  // The conflict list should be an Array of Objects like:
  // {
  //   id: id,
  //   name: entityName(local),
  //   details: merge.conflicts(),
  //   chosen: 1,
  //   choices: [
  //     choice(id, keepMine, forceLocal),
  //     choice(id, keepTheirs, forceRemote)
  //   ]
  // }
  conflicts.conflictList = function(val) {
    if (!arguments.length) return _conflictList;
    _conflictList = val;
    return conflicts;
  };


  conflicts.origChanges = function(val) {
    if (!arguments.length) return _origChanges;
    _origChanges = val;
    return conflicts;
  };


  conflicts.shownEntityIds = function() {
    if (_conflictList && typeof _shownConflictIndex === 'number') {
      return [_conflictList[_shownConflictIndex].id];
    }
    return [];
  };


  return utilRebind(conflicts, dispatch, 'on');
}<|MERGE_RESOLUTION|>--- conflicted
+++ resolved
@@ -171,7 +171,7 @@
       .append('a')
       .attr('class', 'conflict-description')
       .attr('href', '#')
-      .html(d => d.name)
+      .text(d => d.name)
       .on('click', (d3_event, d) => {
         d3_event.preventDefault();
         showEntityID(d.id);
@@ -251,7 +251,7 @@
 
     labelEnter
       .append('span')
-      .html(d => d.text);
+      .text(d => d.text);
 
     // update
     choicesEnter
@@ -264,189 +264,15 @@
       });
   }
 
-<<<<<<< HEAD
-        linkEnter
-            .call(uiIcon('#rapid-icon-load', 'inline'))
-            .append('span')
-            .html(context.tHtml('save.conflict.download_changes'));
-
-
-        bodyEnter
-            .append('div')
-            .attr('class', 'conflict-container fillL3')
-            .call(showConflict, 0);
-
-        bodyEnter
-            .append('div')
-            .attr('class', 'conflicts-done')
-            .attr('opacity', 0)
-            .style('display', 'none')
-            .html(context.tHtml('save.conflict.done'));
-
-        var buttonsEnter = bodyEnter
-            .append('div')
-            .attr('class','buttons col12 joined conflicts-buttons');
-
-        buttonsEnter
-            .append('button')
-            .attr('disabled', _conflictList.length > 1)
-            .attr('class', 'action conflicts-button col6')
-            .html(context.tHtml('save.title'))
-            .on('click.try_again', tryAgain);
-
-        buttonsEnter
-            .append('button')
-            .attr('class', 'secondary-action conflicts-button col6')
-            .html(context.tHtml('confirm.cancel'))
-            .on('click.cancel', cancel);
-    }
-
-
-    function showConflict(selection, index) {
-        index = utilWrap(index, _conflictList.length);
-        _shownConflictIndex = index;
-
-        var parent = d3_select(selection.node().parentNode);
-
-        // enable save button if this is the last conflict being reviewed..
-        if (index === _conflictList.length - 1) {
-            window.setTimeout(function() {
-                parent.select('.conflicts-button')
-                    .attr('disabled', null);
-
-                parent.select('.conflicts-done')
-                    .transition()
-                    .attr('opacity', 1)
-                    .style('display', 'block');
-            }, 250);
-        }
-
-        var conflict = selection
-            .selectAll('.conflict')
-            .data([_conflictList[index]]);
-
-        conflict.exit()
-            .remove();
-
-        var conflictEnter = conflict.enter()
-            .append('div')
-            .attr('class', 'conflict');
-
-        conflictEnter
-            .append('h4')
-            .attr('class', 'conflict-count')
-            .html(context.tHtml('save.conflict.count', { num: index + 1, total: _conflictList.length }));
-
-        conflictEnter
-            .append('a')
-            .attr('class', 'conflict-description')
-            .attr('href', '#')
-            .text(function(d) { return d.name; })
-            .on('click', function(d3_event, d) {
-                d3_event.preventDefault();
-                showEntityID(d.id);
-            });
-
-        var details = conflictEnter
-            .append('div')
-            .attr('class', 'conflict-detail-container');
-
-        details
-            .append('ul')
-            .attr('class', 'conflict-detail-list')
-            .selectAll('li')
-            .data(function(d) { return d.details || []; })
-            .enter()
-            .append('li')
-            .attr('class', 'conflict-detail-item')
-            .html(function(d) { return d; });
-
-        details
-            .append('div')
-            .attr('class', 'conflict-choices')
-            .call(addChoices);
-
-        details
-            .append('div')
-            .attr('class', 'conflict-nav-buttons joined cf')
-            .selectAll('button')
-            .data(['previous', 'next'])
-            .enter()
-            .append('button')
-            .html(function(d) { return context.tHtml('save.conflict.' + d); })
-            .attr('class', 'conflict-nav-button action col6')
-            .attr('disabled', function(d, i) {
-                return (i === 0 && index === 0) ||
-                    (i === 1 && index === _conflictList.length - 1) || null;
-            })
-            .on('click', function(d3_event, d) {
-                d3_event.preventDefault();
-
-                var container = parent.selectAll('.conflict-container');
-                var sign = (d === 'previous' ? -1 : 1);
-
-                container
-                    .selectAll('.conflict')
-                    .remove();
-
-                container
-                    .call(showConflict, index + sign);
-            });
-
-    }
-=======
->>>>>>> a8b3e242
 
   function choose(d3_event, ul, datum) {
     if (d3_event) d3_event.preventDefault();
 
-<<<<<<< HEAD
-    function addChoices(selection) {
-        var choices = selection
-            .append('ul')
-            .attr('class', 'layer-list')
-            .selectAll('li')
-            .data(function(d) { return d.choices || []; });
-
-        // enter
-        var choicesEnter = choices.enter()
-            .append('li')
-            .attr('class', 'layer');
-
-        var labelEnter = choicesEnter
-            .append('label');
-
-        labelEnter
-            .append('input')
-            .attr('type', 'radio')
-            .attr('name', function(d) { return d.id; })
-            .on('change', function(d3_event, d) {
-                var ul = this.parentNode.parentNode.parentNode;
-                ul.__data__.chosen = d.id;
-                choose(d3_event, ul, d);
-            });
-
-        labelEnter
-            .append('span')
-            .text(function(d) { return d.text; });
-
-        // update
-        choicesEnter
-            .merge(choices)
-            .each(function(d) {
-                var ul = this.parentNode;
-                if (ul.__data__.chosen === d.id) {
-                    choose(null, ul, d);
-                }
-            });
-    }
-=======
     d3_select(ul)
       .selectAll('li')
       .classed('active', d => d === datum)
       .selectAll('input')
       .property('checked', d => d === datum);
->>>>>>> a8b3e242
 
     let extent = new Extent();
     let graph, entity;
