<<<<<<< HEAD
{
  "dataShortcuts": [
    {
      "tab": "browsing",
      "text": "shortcuts.browsing.title",
      "columns": [
        {
          "rows": [
            {
              "section": "navigation",
              "text": "shortcuts.browsing.navigation.title"
            },
            {
              "shortcuts": ["↓", "↑", "←", "→"],
              "text": "shortcuts.browsing.navigation.pan",
              "separator": ","
            },
            {
              "modifiers": ["⌘"],
              "shortcuts": ["↓", "↑", "←", "→"],
              "text": "shortcuts.browsing.navigation.pan_more",
              "separator": ","
            },
            {
              "shortcuts": ["+", "-"],
              "text": "shortcuts.browsing.navigation.zoom",
              "separator": ","
            },
            {
              "modifiers": ["⌘"],
              "shortcuts": ["+", "-"],
              "text": "shortcuts.browsing.navigation.zoom_more",
              "separator": ","
            },
            {
              "section": "display_options",
              "text": "shortcuts.browsing.display_options.title"
            },
            {
              "shortcuts": ["background.key"],
              "text": "shortcuts.browsing.display_options.background"
            },
            {
              "modifiers": ["⌘"],
              "shortcuts": ["background.key"],
              "text": "shortcuts.browsing.display_options.background_switch"
            },
            {
              "shortcuts": ["map_data.key"],
              "text": "shortcuts.browsing.display_options.map_data"
            },
            {
              "shortcuts": ["issues.key"],
              "text": "shortcuts.browsing.display_options.issues"
            },
            {
              "shortcuts": ["preferences.key"],
              "text": "shortcuts.browsing.display_options.preferences"
            },
            {
              "modifiers": ["⌃", "⌘"],
              "shortcuts": ["F", "F11"],
              "text": "shortcuts.browsing.display_options.fullscreen"
            },
            {
              "shortcuts": ["sidebar.key", "`", "²"],
              "text": "shortcuts.browsing.display_options.sidebar"
            },
            {
                "modifiers": ["⇧"],
                "shortcuts": ["map_data.layers.ai-features.key"],
                "text": "shortcuts.browsing.display_options.ai_features_data"
            },
            {
              "shortcuts": ["area_fill.wireframe.key"],
              "text": "shortcuts.browsing.display_options.wireframe"
            },
            {
              "modifiers": ["⌥"],
              "shortcuts": ["area_fill.wireframe.key"],
              "text": "shortcuts.browsing.display_options.osm_data"
            },
            {
              "shortcuts": ["background.minimap.key"],
              "text": "shortcuts.browsing.display_options.minimap"
            },
            {
              "shortcuts": ["map_data.highlight_edits.key"],
              "text": "shortcuts.browsing.display_options.highlight_edits"
            },
            {
              "modifiers": ["⇧"], 
              "shortcuts": ["map_data.layers.ai-features.key"],
              "text": "shortcuts.browsing.display_options.ai_features_data",
              "rapid": true
            }
          ]
        },
        {
          "rows": [
            {
              "section": "help",
              "text": "shortcuts.browsing.help.title"
            },
            {
              "shortcuts": ["help.key"],
              "text": "shortcuts.browsing.help.help"
            },
            {
              "shortcuts": ["shortcuts.toggle.key", "?"],
              "text": "shortcuts.browsing.help.keyboard"
            },
            {
              "section": "selecting",
              "text": "shortcuts.browsing.selecting.title"
            },
            {
              "shortcuts": ["Left-click"],
              "text": "shortcuts.browsing.selecting.select_one"
            },
            {
              "modifiers": ["⇧"],
              "shortcuts": ["Left-click"],
              "text": "shortcuts.browsing.selecting.select_multi"
            },
            {
              "modifiers": ["⇧"],
              "shortcuts": ["Left-click"],
              "gesture": "shortcuts.gesture.drag",
              "text": "shortcuts.browsing.selecting.lasso"
            },
            {
              "modifiers": ["⌘"],
              "shortcuts": ["F"],
              "text": "shortcuts.browsing.selecting.search"
            },
            {
              "section": "with_selected",
              "text": "shortcuts.browsing.with_selected.title"
            },
            {
              "shortcuts": ["Right-click", "shortcuts.key.space"],
              "text": "shortcuts.browsing.with_selected.edit_menu"
            },
            {
              "shortcuts": ["inspector.zoom_to.key"],
              "text": "shortcuts.browsing.with_selected.zoom_to"
            },
            {
              "section": "vertex_selected",
              "text": "shortcuts.browsing.vertex_selected.title"
            },
            {
              "shortcuts": ["[", "↖"],
              "text": "shortcuts.browsing.vertex_selected.previous"
            },
            {
              "shortcuts": ["]", "↘"],
              "text": "shortcuts.browsing.vertex_selected.next"
            },
            {
              "shortcuts": ["{", "⇞"],
              "text": "shortcuts.browsing.vertex_selected.first"
            },
            {
              "shortcuts": ["}", "⇟"],
              "text": "shortcuts.browsing.vertex_selected.last"
            },
            {
              "shortcuts": ["\\", "shortcuts.key.pause"],
              "text": "shortcuts.browsing.vertex_selected.change_parent"
            }
          ]
        }
      ]
    },
    {
      "tab": "editing",
      "text": "shortcuts.editing.title",
      "columns": [
        {
          "rows": [
            {
              "section": "drawing",
              "text": "shortcuts.editing.drawing.title"
            },
            {
              "shortcuts": ["1"],
              "text": "shortcuts.editing.drawing.add_point"
            },
            {
              "shortcuts": ["2"],
              "text": "shortcuts.editing.drawing.add_line"
            },
            {
              "shortcuts": ["3"],
              "text": "shortcuts.editing.drawing.add_area"
            },
            {
              "shortcuts": ["modes.add_note.key"],
              "text": "shortcuts.editing.drawing.add_note"
            },
            {
              "shortcuts": ["Left-click", "shortcuts.key.space"],
              "text": "shortcuts.editing.drawing.place_point"
            },
            {
              "shortcuts": ["⌥"],
              "text": "shortcuts.editing.drawing.disable_snap"
            },
            {
              "shortcuts": ["↵", "⎋"],
              "text": "shortcuts.editing.drawing.stop_line"
            },
            {
              "section": "commands",
              "text": "shortcuts.editing.commands.title"
            },
            {
              "modifiers": ["⌘"],
              "shortcuts": ["C"],
              "text": "shortcuts.editing.commands.copy"
            },
            {
              "modifiers": ["⌘"],
              "shortcuts": ["V"],
              "text": "shortcuts.editing.commands.paste"
            },
            {
              "modifiers": ["⌘"],
              "shortcuts": ["Z"],
              "text": "shortcuts.editing.commands.undo"
            },
            {
              "modifiers": ["⌘", "⇧"],
              "shortcuts": ["Z"],
              "text": "shortcuts.editing.commands.redo"
            },
            {
              "modifiers": ["⌘"],
              "shortcuts": ["S"],
              "text": "shortcuts.editing.commands.save"
            },
            {
              "section": "rapid",
              "text": "shortcuts.editing.rapid.title"
            },
            {
              "shortcuts": ["fb_feature_picker.option_accept.key"],
              "text": "shortcuts.editing.rapid.accept_feature",
              "rapid": true
            },
            {
              "shortcuts": ["fb_feature_picker.option_reject.key"],
              "text": "shortcuts.editing.rapid.reject_feature",
              "rapid": true
            }
          ]
        },
        {
          "rows": [
            {
              "section": "operations",
              "text": "shortcuts.editing.operations.title"
            },
            {
              "shortcuts": ["operations.continue.key"],
              "text": "shortcuts.editing.operations.continue_line"
            },
            {
              "shortcuts": ["operations.merge.key"],
              "text": "shortcuts.editing.operations.merge"
            },
            {
              "shortcuts": ["operations.disconnect.key"],
              "text": "shortcuts.editing.operations.disconnect"
            },
            {
              "shortcuts": ["operations.extract.key"],
              "text": "shortcuts.editing.operations.extract"
            },
            {
              "shortcuts": ["operations.split.key"],
              "text": "shortcuts.editing.operations.split"
            },
            {
              "shortcuts": ["operations.reverse.key"],
              "text": "shortcuts.editing.operations.reverse"
            },
            {
              "shortcuts": ["operations.move.key"],
              "text": "shortcuts.editing.operations.move"
            },
            {
              "shortcuts": ["operations.rotate.key"],
              "text": "shortcuts.editing.operations.rotate"
            },
            {
              "shortcuts": ["operations.orthogonalize.key"],
              "text": "shortcuts.editing.operations.orthogonalize"
            },
            {
              "shortcuts": ["operations.straighten.key"],
              "text": "shortcuts.editing.operations.straighten"
            },
            {
              "shortcuts": ["operations.circularize.key"],
              "text": "shortcuts.editing.operations.circularize"
            },
            {
              "shortcuts": ["operations.reflect.key.long"],
              "text": "shortcuts.editing.operations.reflect_long"
            },
            {
              "shortcuts": ["operations.reflect.key.short"],
              "text": "shortcuts.editing.operations.reflect_short"
            },
            {
              "modifiers": ["⌘"],
              "shortcuts": ["⌫"],
              "text": "shortcuts.editing.operations.delete"
            },
            {
              "modifiers": ["⇧"],
              "shortcuts": ["operations.cycle_highway_tag.key"],
              "text": "shortcuts.editing.operations.cycle_highway_tag",
              "rapid": true
            }
          ]
        }
      ]
    },
    {
      "tab": "tools",
      "text": "shortcuts.tools.title",
      "columns": [
        {
          "rows": [
            {
              "section": "info",
              "text": "shortcuts.tools.info.title"
            },
            {
              "modifiers": ["⌘"],
              "shortcuts": ["info_panels.key"],
              "text": "shortcuts.tools.info.all"
            },
            {
              "modifiers": ["⌘", "⇧"],
              "shortcuts": ["info_panels.background.key"],
              "text": "shortcuts.tools.info.background"
            },
            {
              "modifiers": ["⌘", "⇧"],
              "shortcuts": ["info_panels.history.key"],
              "text": "shortcuts.tools.info.history"
            },
            {
              "modifiers": ["⌘", "⇧"],
              "shortcuts": ["info_panels.location.key"],
              "text": "shortcuts.tools.info.location"
            },
            {
              "modifiers": ["⌘", "⇧"],
              "shortcuts": ["info_panels.measurement.key"],
              "text": "shortcuts.tools.info.measurement"
            }
          ]
        }
      ]
    }
  ]
}
=======
[
  {
    "tab": "browsing",
    "text": "shortcuts.browsing.title",
    "columns": [
      {
        "rows": [
          {
            "section": "navigation",
            "text": "shortcuts.browsing.navigation.title"
          },
          {
            "shortcuts": ["↓", "↑", "←", "→"],
            "text": "shortcuts.browsing.navigation.pan",
            "separator": ","
          },
          {
            "modifiers": ["⌘"],
            "shortcuts": ["↓", "↑", "←", "→"],
            "text": "shortcuts.browsing.navigation.pan_more",
            "separator": ","
          },
          {
            "shortcuts": ["+", "-"],
            "text": "shortcuts.browsing.navigation.zoom",
            "separator": ","
          },
          {
            "modifiers": ["⌘"],
            "shortcuts": ["+", "-"],
            "text": "shortcuts.browsing.navigation.zoom_more",
            "separator": ","
          },
          {
            "shortcuts": ["geolocate.key"],
            "text": "shortcuts.browsing.navigation.geolocate"
          },
          {
            "section": "display_options",
            "text": "shortcuts.browsing.display_options.title"
          },
          {
            "shortcuts": ["background.key"],
            "text": "shortcuts.browsing.display_options.background"
          },
          {
            "modifiers": ["⌘"],
            "shortcuts": ["background.key"],
            "text": "shortcuts.browsing.display_options.background_switch"
          },
          {
            "shortcuts": ["map_data.key"],
            "text": "shortcuts.browsing.display_options.map_data"
          },
          {
            "shortcuts": ["issues.key"],
            "text": "shortcuts.browsing.display_options.issues"
          },
          {
            "shortcuts": ["preferences.key"],
            "text": "shortcuts.browsing.display_options.preferences"
          },
          {
            "modifiers": ["⌃", "⌘"],
            "shortcuts": ["F", "F11"],
            "text": "shortcuts.browsing.display_options.fullscreen"
          },
          {
            "shortcuts": ["sidebar.key", "`", "²"],
            "text": "shortcuts.browsing.display_options.sidebar"
          },
          {
            "shortcuts": ["area_fill.wireframe.key"],
            "text": "shortcuts.browsing.display_options.wireframe"
          },
          {
            "modifiers": ["⌥"],
            "shortcuts": ["area_fill.wireframe.key"],
            "text": "shortcuts.browsing.display_options.osm_data"
          },
          {
            "shortcuts": ["background.minimap.key"],
            "text": "shortcuts.browsing.display_options.minimap"
          },
          {
            "shortcuts": ["map_data.highlight_edits.key"],
            "text": "shortcuts.browsing.display_options.highlight_edits"
          }
        ]
      },
      {
        "rows": [
          {
            "section": "help",
            "text": "shortcuts.browsing.help.title"
          },
          {
            "shortcuts": ["help.key"],
            "text": "shortcuts.browsing.help.help"
          },
          {
            "shortcuts": ["shortcuts.toggle.key", "?"],
            "text": "shortcuts.browsing.help.keyboard"
          },
          {
            "section": "selecting",
            "text": "shortcuts.browsing.selecting.title"
          },
          {
            "shortcuts": ["Left-click", "Tap", "shortcuts.key.space"],
            "text": "shortcuts.browsing.selecting.select_one"
          },
          {
            "modifiers": ["⇧"],
            "shortcuts": ["Left-click"],
            "text": "shortcuts.browsing.selecting.select_multi"
          },
          {
            "modifiers": ["⇧"],
            "shortcuts": ["Left-click"],
            "gesture": "shortcuts.gesture.drag",
            "text": "shortcuts.browsing.selecting.lasso"
          },
          {
            "modifiers": ["⌘"],
            "shortcuts": ["F"],
            "text": "shortcuts.browsing.selecting.search"
          },
          {
            "section": "with_selected",
            "text": "shortcuts.browsing.with_selected.title"
          },
          {
            "shortcuts": ["Right-click", "Long-press", "☰"],
            "text": "shortcuts.browsing.with_selected.edit_menu"
          },
          {
            "shortcuts": ["inspector.zoom_to.key"],
            "text": "shortcuts.browsing.with_selected.zoom_to"
          },
          {
            "section": "vertex_selected",
            "text": "shortcuts.browsing.vertex_selected.title"
          },
          {
            "shortcuts": ["[", "↖"],
            "text": "shortcuts.browsing.vertex_selected.previous"
          },
          {
            "shortcuts": ["]", "↘"],
            "text": "shortcuts.browsing.vertex_selected.next"
          },
          {
            "shortcuts": ["{", "⇞"],
            "text": "shortcuts.browsing.vertex_selected.first"
          },
          {
            "shortcuts": ["}", "⇟"],
            "text": "shortcuts.browsing.vertex_selected.last"
          },
          {
            "shortcuts": ["\\", "shortcuts.key.pause"],
            "text": "shortcuts.browsing.vertex_selected.change_parent"
          }
        ]
      }
    ]
  },
  {
    "tab": "editing",
    "text": "shortcuts.editing.title",
    "columns": [
      {
        "rows": [
          {
            "section": "drawing",
            "text": "shortcuts.editing.drawing.title"
          },
          {
            "shortcuts": ["1"],
            "text": "shortcuts.editing.drawing.add_point"
          },
          {
            "shortcuts": ["2"],
            "text": "shortcuts.editing.drawing.add_line"
          },
          {
            "shortcuts": ["3"],
            "text": "shortcuts.editing.drawing.add_area"
          },
          {
            "shortcuts": ["modes.add_note.key"],
            "text": "shortcuts.editing.drawing.add_note"
          },
          {
            "shortcuts": ["Left-click", "Tap", "shortcuts.key.space"],
            "text": "shortcuts.editing.drawing.place_point"
          },
          {
            "shortcuts": ["⌥"],
            "text": "shortcuts.editing.drawing.disable_snap"
          },
          {
            "shortcuts": ["↵", "⎋"],
            "text": "shortcuts.editing.drawing.stop_line"
          },
          {
            "section": "commands",
            "text": "shortcuts.editing.commands.title"
          },
          {
            "modifiers": ["⌘"],
            "shortcuts": ["C"],
            "text": "shortcuts.editing.commands.copy"
          },
          {
            "modifiers": ["⌘"],
            "shortcuts": ["V"],
            "text": "shortcuts.editing.commands.paste"
          },
          {
            "modifiers": ["⌘"],
            "shortcuts": ["Z"],
            "text": "shortcuts.editing.commands.undo"
          },
          {
            "modifiers": ["⌘", "⇧"],
            "shortcuts": ["Z"],
            "text": "shortcuts.editing.commands.redo"
          },
          {
            "modifiers": ["⌘"],
            "shortcuts": ["S"],
            "text": "shortcuts.editing.commands.save"
          }
        ]
      },
      {
        "rows": [
          {
            "section": "operations",
            "text": "shortcuts.editing.operations.title"
          },
          {
            "shortcuts": ["operations.continue.key"],
            "text": "shortcuts.editing.operations.continue_line"
          },
          {
            "shortcuts": ["operations.merge.key"],
            "text": "shortcuts.editing.operations.merge"
          },
          {
            "shortcuts": ["operations.disconnect.key"],
            "text": "shortcuts.editing.operations.disconnect"
          },
          {
            "shortcuts": ["operations.extract.key"],
            "text": "shortcuts.editing.operations.extract"
          },
          {
            "shortcuts": ["operations.split.key"],
            "text": "shortcuts.editing.operations.split"
          },
          {
            "shortcuts": ["operations.reverse.key"],
            "text": "shortcuts.editing.operations.reverse"
          },
          {
            "shortcuts": ["operations.move.key"],
            "text": "shortcuts.editing.operations.move"
          },
          {
            "modifiers": ["⇧"],
            "shortcuts": ["↓", "↑", "←", "→"],
            "text": "shortcuts.editing.operations.nudge",
            "separator": ","
          },
          {
            "modifiers": ["⌘", "⇧"],
            "shortcuts": ["↓", "↑", "←", "→"],
            "text": "shortcuts.editing.operations.nudge_more",
            "separator": ","
          },
          {
            "shortcuts": ["operations.rotate.key"],
            "text": "shortcuts.editing.operations.rotate"
          },
          {
            "shortcuts": ["operations.orthogonalize.key"],
            "text": "shortcuts.editing.operations.orthogonalize"
          },
          {
            "shortcuts": ["operations.straighten.key"],
            "text": "shortcuts.editing.operations.straighten"
          },
          {
            "shortcuts": ["operations.circularize.key"],
            "text": "shortcuts.editing.operations.circularize"
          },
          {
            "shortcuts": ["operations.reflect.key.long"],
            "text": "shortcuts.editing.operations.reflect_long"
          },
          {
            "shortcuts": ["operations.reflect.key.short"],
            "text": "shortcuts.editing.operations.reflect_short"
          },
          {
            "modifiers": ["⌘"],
            "shortcuts": ["⌫"],
            "text": "shortcuts.editing.operations.delete"
          }
        ]
      }
    ]
  },
  {
    "tab": "tools",
    "text": "shortcuts.tools.title",
    "columns": [
      {
        "rows": [
          {
            "section": "info",
            "text": "shortcuts.tools.info.title"
          },
          {
            "modifiers": ["⌘"],
            "shortcuts": ["info_panels.key"],
            "text": "shortcuts.tools.info.all"
          },
          {
            "modifiers": ["⌘", "⇧"],
            "shortcuts": ["info_panels.background.key"],
            "text": "shortcuts.tools.info.background"
          },
          {
            "modifiers": ["⌘", "⇧"],
            "shortcuts": ["info_panels.history.key"],
            "text": "shortcuts.tools.info.history"
          },
          {
            "modifiers": ["⌘", "⇧"],
            "shortcuts": ["info_panels.location.key"],
            "text": "shortcuts.tools.info.location"
          },
          {
            "modifiers": ["⌘", "⇧"],
            "shortcuts": ["info_panels.measurement.key"],
            "text": "shortcuts.tools.info.measurement"
          }
        ]
      }
    ]
  }
]
>>>>>>> 4ed6f231
<|MERGE_RESOLUTION|>--- conflicted
+++ resolved
@@ -1,378 +1,3 @@
-<<<<<<< HEAD
-{
-  "dataShortcuts": [
-    {
-      "tab": "browsing",
-      "text": "shortcuts.browsing.title",
-      "columns": [
-        {
-          "rows": [
-            {
-              "section": "navigation",
-              "text": "shortcuts.browsing.navigation.title"
-            },
-            {
-              "shortcuts": ["↓", "↑", "←", "→"],
-              "text": "shortcuts.browsing.navigation.pan",
-              "separator": ","
-            },
-            {
-              "modifiers": ["⌘"],
-              "shortcuts": ["↓", "↑", "←", "→"],
-              "text": "shortcuts.browsing.navigation.pan_more",
-              "separator": ","
-            },
-            {
-              "shortcuts": ["+", "-"],
-              "text": "shortcuts.browsing.navigation.zoom",
-              "separator": ","
-            },
-            {
-              "modifiers": ["⌘"],
-              "shortcuts": ["+", "-"],
-              "text": "shortcuts.browsing.navigation.zoom_more",
-              "separator": ","
-            },
-            {
-              "section": "display_options",
-              "text": "shortcuts.browsing.display_options.title"
-            },
-            {
-              "shortcuts": ["background.key"],
-              "text": "shortcuts.browsing.display_options.background"
-            },
-            {
-              "modifiers": ["⌘"],
-              "shortcuts": ["background.key"],
-              "text": "shortcuts.browsing.display_options.background_switch"
-            },
-            {
-              "shortcuts": ["map_data.key"],
-              "text": "shortcuts.browsing.display_options.map_data"
-            },
-            {
-              "shortcuts": ["issues.key"],
-              "text": "shortcuts.browsing.display_options.issues"
-            },
-            {
-              "shortcuts": ["preferences.key"],
-              "text": "shortcuts.browsing.display_options.preferences"
-            },
-            {
-              "modifiers": ["⌃", "⌘"],
-              "shortcuts": ["F", "F11"],
-              "text": "shortcuts.browsing.display_options.fullscreen"
-            },
-            {
-              "shortcuts": ["sidebar.key", "`", "²"],
-              "text": "shortcuts.browsing.display_options.sidebar"
-            },
-            {
-                "modifiers": ["⇧"],
-                "shortcuts": ["map_data.layers.ai-features.key"],
-                "text": "shortcuts.browsing.display_options.ai_features_data"
-            },
-            {
-              "shortcuts": ["area_fill.wireframe.key"],
-              "text": "shortcuts.browsing.display_options.wireframe"
-            },
-            {
-              "modifiers": ["⌥"],
-              "shortcuts": ["area_fill.wireframe.key"],
-              "text": "shortcuts.browsing.display_options.osm_data"
-            },
-            {
-              "shortcuts": ["background.minimap.key"],
-              "text": "shortcuts.browsing.display_options.minimap"
-            },
-            {
-              "shortcuts": ["map_data.highlight_edits.key"],
-              "text": "shortcuts.browsing.display_options.highlight_edits"
-            },
-            {
-              "modifiers": ["⇧"], 
-              "shortcuts": ["map_data.layers.ai-features.key"],
-              "text": "shortcuts.browsing.display_options.ai_features_data",
-              "rapid": true
-            }
-          ]
-        },
-        {
-          "rows": [
-            {
-              "section": "help",
-              "text": "shortcuts.browsing.help.title"
-            },
-            {
-              "shortcuts": ["help.key"],
-              "text": "shortcuts.browsing.help.help"
-            },
-            {
-              "shortcuts": ["shortcuts.toggle.key", "?"],
-              "text": "shortcuts.browsing.help.keyboard"
-            },
-            {
-              "section": "selecting",
-              "text": "shortcuts.browsing.selecting.title"
-            },
-            {
-              "shortcuts": ["Left-click"],
-              "text": "shortcuts.browsing.selecting.select_one"
-            },
-            {
-              "modifiers": ["⇧"],
-              "shortcuts": ["Left-click"],
-              "text": "shortcuts.browsing.selecting.select_multi"
-            },
-            {
-              "modifiers": ["⇧"],
-              "shortcuts": ["Left-click"],
-              "gesture": "shortcuts.gesture.drag",
-              "text": "shortcuts.browsing.selecting.lasso"
-            },
-            {
-              "modifiers": ["⌘"],
-              "shortcuts": ["F"],
-              "text": "shortcuts.browsing.selecting.search"
-            },
-            {
-              "section": "with_selected",
-              "text": "shortcuts.browsing.with_selected.title"
-            },
-            {
-              "shortcuts": ["Right-click", "shortcuts.key.space"],
-              "text": "shortcuts.browsing.with_selected.edit_menu"
-            },
-            {
-              "shortcuts": ["inspector.zoom_to.key"],
-              "text": "shortcuts.browsing.with_selected.zoom_to"
-            },
-            {
-              "section": "vertex_selected",
-              "text": "shortcuts.browsing.vertex_selected.title"
-            },
-            {
-              "shortcuts": ["[", "↖"],
-              "text": "shortcuts.browsing.vertex_selected.previous"
-            },
-            {
-              "shortcuts": ["]", "↘"],
-              "text": "shortcuts.browsing.vertex_selected.next"
-            },
-            {
-              "shortcuts": ["{", "⇞"],
-              "text": "shortcuts.browsing.vertex_selected.first"
-            },
-            {
-              "shortcuts": ["}", "⇟"],
-              "text": "shortcuts.browsing.vertex_selected.last"
-            },
-            {
-              "shortcuts": ["\\", "shortcuts.key.pause"],
-              "text": "shortcuts.browsing.vertex_selected.change_parent"
-            }
-          ]
-        }
-      ]
-    },
-    {
-      "tab": "editing",
-      "text": "shortcuts.editing.title",
-      "columns": [
-        {
-          "rows": [
-            {
-              "section": "drawing",
-              "text": "shortcuts.editing.drawing.title"
-            },
-            {
-              "shortcuts": ["1"],
-              "text": "shortcuts.editing.drawing.add_point"
-            },
-            {
-              "shortcuts": ["2"],
-              "text": "shortcuts.editing.drawing.add_line"
-            },
-            {
-              "shortcuts": ["3"],
-              "text": "shortcuts.editing.drawing.add_area"
-            },
-            {
-              "shortcuts": ["modes.add_note.key"],
-              "text": "shortcuts.editing.drawing.add_note"
-            },
-            {
-              "shortcuts": ["Left-click", "shortcuts.key.space"],
-              "text": "shortcuts.editing.drawing.place_point"
-            },
-            {
-              "shortcuts": ["⌥"],
-              "text": "shortcuts.editing.drawing.disable_snap"
-            },
-            {
-              "shortcuts": ["↵", "⎋"],
-              "text": "shortcuts.editing.drawing.stop_line"
-            },
-            {
-              "section": "commands",
-              "text": "shortcuts.editing.commands.title"
-            },
-            {
-              "modifiers": ["⌘"],
-              "shortcuts": ["C"],
-              "text": "shortcuts.editing.commands.copy"
-            },
-            {
-              "modifiers": ["⌘"],
-              "shortcuts": ["V"],
-              "text": "shortcuts.editing.commands.paste"
-            },
-            {
-              "modifiers": ["⌘"],
-              "shortcuts": ["Z"],
-              "text": "shortcuts.editing.commands.undo"
-            },
-            {
-              "modifiers": ["⌘", "⇧"],
-              "shortcuts": ["Z"],
-              "text": "shortcuts.editing.commands.redo"
-            },
-            {
-              "modifiers": ["⌘"],
-              "shortcuts": ["S"],
-              "text": "shortcuts.editing.commands.save"
-            },
-            {
-              "section": "rapid",
-              "text": "shortcuts.editing.rapid.title"
-            },
-            {
-              "shortcuts": ["fb_feature_picker.option_accept.key"],
-              "text": "shortcuts.editing.rapid.accept_feature",
-              "rapid": true
-            },
-            {
-              "shortcuts": ["fb_feature_picker.option_reject.key"],
-              "text": "shortcuts.editing.rapid.reject_feature",
-              "rapid": true
-            }
-          ]
-        },
-        {
-          "rows": [
-            {
-              "section": "operations",
-              "text": "shortcuts.editing.operations.title"
-            },
-            {
-              "shortcuts": ["operations.continue.key"],
-              "text": "shortcuts.editing.operations.continue_line"
-            },
-            {
-              "shortcuts": ["operations.merge.key"],
-              "text": "shortcuts.editing.operations.merge"
-            },
-            {
-              "shortcuts": ["operations.disconnect.key"],
-              "text": "shortcuts.editing.operations.disconnect"
-            },
-            {
-              "shortcuts": ["operations.extract.key"],
-              "text": "shortcuts.editing.operations.extract"
-            },
-            {
-              "shortcuts": ["operations.split.key"],
-              "text": "shortcuts.editing.operations.split"
-            },
-            {
-              "shortcuts": ["operations.reverse.key"],
-              "text": "shortcuts.editing.operations.reverse"
-            },
-            {
-              "shortcuts": ["operations.move.key"],
-              "text": "shortcuts.editing.operations.move"
-            },
-            {
-              "shortcuts": ["operations.rotate.key"],
-              "text": "shortcuts.editing.operations.rotate"
-            },
-            {
-              "shortcuts": ["operations.orthogonalize.key"],
-              "text": "shortcuts.editing.operations.orthogonalize"
-            },
-            {
-              "shortcuts": ["operations.straighten.key"],
-              "text": "shortcuts.editing.operations.straighten"
-            },
-            {
-              "shortcuts": ["operations.circularize.key"],
-              "text": "shortcuts.editing.operations.circularize"
-            },
-            {
-              "shortcuts": ["operations.reflect.key.long"],
-              "text": "shortcuts.editing.operations.reflect_long"
-            },
-            {
-              "shortcuts": ["operations.reflect.key.short"],
-              "text": "shortcuts.editing.operations.reflect_short"
-            },
-            {
-              "modifiers": ["⌘"],
-              "shortcuts": ["⌫"],
-              "text": "shortcuts.editing.operations.delete"
-            },
-            {
-              "modifiers": ["⇧"],
-              "shortcuts": ["operations.cycle_highway_tag.key"],
-              "text": "shortcuts.editing.operations.cycle_highway_tag",
-              "rapid": true
-            }
-          ]
-        }
-      ]
-    },
-    {
-      "tab": "tools",
-      "text": "shortcuts.tools.title",
-      "columns": [
-        {
-          "rows": [
-            {
-              "section": "info",
-              "text": "shortcuts.tools.info.title"
-            },
-            {
-              "modifiers": ["⌘"],
-              "shortcuts": ["info_panels.key"],
-              "text": "shortcuts.tools.info.all"
-            },
-            {
-              "modifiers": ["⌘", "⇧"],
-              "shortcuts": ["info_panels.background.key"],
-              "text": "shortcuts.tools.info.background"
-            },
-            {
-              "modifiers": ["⌘", "⇧"],
-              "shortcuts": ["info_panels.history.key"],
-              "text": "shortcuts.tools.info.history"
-            },
-            {
-              "modifiers": ["⌘", "⇧"],
-              "shortcuts": ["info_panels.location.key"],
-              "text": "shortcuts.tools.info.location"
-            },
-            {
-              "modifiers": ["⌘", "⇧"],
-              "shortcuts": ["info_panels.measurement.key"],
-              "text": "shortcuts.tools.info.measurement"
-            }
-          ]
-        }
-      ]
-    }
-  ]
-}
-=======
 [
   {
     "tab": "browsing",
@@ -460,6 +85,12 @@
           {
             "shortcuts": ["map_data.highlight_edits.key"],
             "text": "shortcuts.browsing.display_options.highlight_edits"
+          },
+          {
+            "modifiers": ["⇧"],
+            "shortcuts": ["map_data.layers.ai-features.key"],
+            "text": "shortcuts.browsing.display_options.ai_features_data",
+            "rapid": true
           }
         ]
       },
@@ -607,7 +238,22 @@
             "modifiers": ["⌘"],
             "shortcuts": ["S"],
             "text": "shortcuts.editing.commands.save"
-          }
+          },
+          {
+            "section": "rapid",
+            "text": "shortcuts.editing.rapid.title"
+          },
+          {
+            "shortcuts": ["fb_feature_picker.option_accept.key"],
+            "text": "shortcuts.editing.rapid.accept_feature",
+            "rapid": true
+          },
+          {
+            "shortcuts": ["fb_feature_picker.option_reject.key"],
+            "text": "shortcuts.editing.rapid.reject_feature",
+            "rapid": true
+          }
+
         ]
       },
       {
@@ -684,6 +330,12 @@
             "modifiers": ["⌘"],
             "shortcuts": ["⌫"],
             "text": "shortcuts.editing.operations.delete"
+          },
+          {
+            "modifiers": ["⇧"],
+            "shortcuts": ["operations.cycle_highway_tag.key"],
+            "text": "shortcuts.editing.operations.cycle_highway_tag",
+            "rapid": true
           }
         ]
       }
@@ -728,5 +380,4 @@
       }
     ]
   }
-]
->>>>>>> 4ed6f231
+]