--- conflicted
+++ resolved
@@ -4570,13 +4570,8 @@
                     "terms": "Gelände mit religiöser Nutzung"
                 },
                 "landuse/residential": {
-<<<<<<< HEAD
-                    "name": "Siedlungsraum",
-                    "terms": "Wohngebiet, Wohngegend, Wohnregion, Siedlungsfläche, Ortslage"
-=======
                     "name": "Wohngebiet",
                     "terms": "Wohngebiet, Wohngegend, Wohnregion, Siedlungsfläche, Ortslage, Siedlungsraum"
->>>>>>> 30c7f7db
                 },
                 "landuse/retail": {
                     "name": "Einzelhandel",
@@ -6947,13 +6942,10 @@
                 "description": "Unregelmässiges Treffen der OpenStreetMap Gemeinschaft in Chiang Mai",
                 "extendedDescription": "Mitgieder der OpenStreetMap treffen sich alle paar Monate in Chiang Mai. Nimm Kontakt auch und lies bei {url} um zu sehen wann das nächste Treffen stattfindet."
             },
-<<<<<<< HEAD
-=======
             "OSM-TH-facebook": {
                 "name": "OpenStreetMap TH Facebook Gruppe",
                 "description": "Facebook Gruppe für OpenStreetMapper in Thailand"
             },
->>>>>>> 30c7f7db
             "OSM-TH-forum": {
                 "name": "OpenStreetMap TH forum",
                 "description": "OpenStreetMap Thailand Web Forum"
@@ -7035,10 +7027,6 @@
                 "name": "OpenStreetMap Belgien Twitter",
                 "description": "OSM Belgien auf Twitter: @osm_be"
             },
-<<<<<<< HEAD
-            "talk-cz-mailinglist": {
-                "name": "Talk-cz Mailingliste",
-=======
             "czech-community": {
                 "name": "Tschechische OSM community",
                 "description": "Mapping Portal, website und Kontaktdaten der  OSM Mitglieder in Tschechien"
@@ -7053,7 +7041,6 @@
             },
             "talk-cz-mailinglist": {
                 "name": "Tschechische Mailing Liste (talk-cz)",
->>>>>>> 30c7f7db
                 "description": "Talk-cz is die offizielle Mailingliste for the tschechische OSM-Gemeinschaft"
             },
             "dk-forum": {
@@ -7132,13 +7119,10 @@
                 "name": "OWL Mailing Liste",
                 "description": "Das ist die Mailing Liste für die Ostwestfalen-Lippe OSM Gemeinschaft"
             },
-<<<<<<< HEAD
-=======
             "de-telegram": {
                 "name": "OpenStreetMap Deutschland Telegram",
                 "description": "Beteilige dich an der OpenStreetMap Deutschland Telegram Supergruppe auf {url}"
             },
->>>>>>> 30c7f7db
             "osm-de": {
                 "name": "OpenStreetMap Deutschland",
                 "description": "Die Plattform für Informationen über OpenStreetMap in Deutschland"
@@ -7561,13 +7545,10 @@
                 "name": "OpenStreetMap in Reddit",
                 "description": "/r/openstreetmap/ ist ein großartiger Ort um mehr über OpenStreetMap zu lernen. Du kannst jede Frage stellen!"
             },
-<<<<<<< HEAD
-=======
             "OSM-Telegram": {
                 "name": "OpenStreetMap Telegram",
                 "description": "Beteilige dich an der globalen OpenStreetMap Telegram Supergruppe auf {url}"
             },
->>>>>>> 30c7f7db
             "OSM-Twitter": {
                 "name": "OpenStreetMap Twitter",
                 "description": "Folge uns auf Twitter unter {url}"
